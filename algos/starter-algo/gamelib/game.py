import math
import json

from .navigation import ShortestPathFinder
from .util import send_command, debug_write
from .unit import GameUnit
from .game_map import GameMap

def is_stationary(unit_type):
    return unit_type in FIREWALL_TYPES

class GameState:
    """Represents the entire gamestate for a given turn
    Provides methods related to resources and unit deployment

    Attributes:
        * UNIT_TYPE_TO_INDEX (dict): Maps a unit to a corresponding index \n
        * FILTER (str): A constant representing the filter unit \n
        * ENCRYPTOR (str): A constant representing the encryptor unit
        * DESTRUCTOR (str): A constant representing the destructor unit
        * PING (str): A constant representing the ping unit
        * EMP (str): A constant representing the emp unit
        * SCRAMBLER (str): A constant representing the scrambler unit
        * FIREWALL_TYPES (list): A list of the firewall units

        * ARENA_SIZE (int): The size of the arena
        * HALF_ARENA (int): Half the size of the arena
        * BITS (int): A constant representing the bits resource
        * CORES (int): A constant representing the cores resource
         
        * game_map (:obj: GameMap): The current GameMap
        * turn_number (int): The current turn number. Starts at 0.
        * my_health (int): Your current remaining health
        * my_time (int): The time you took to submit your previous turn
        * enemy_health (int): Your opponents current remaining health
        * enemy_time (int): Your opponents current remaining time
    """

    def __init__(self, config, serialized_string):
        """ Setup a turns variables using arguments passed

        Args:
            * config (JSON): A json object containing information about the game
            * serialized_string (string): A string containing information about the game state at the start of this turn

        """
        self.serialized_string = serialized_string
        self.config = config

        global FILTER, ENCRYPTOR, DESTRUCTOR, PING, EMP, SCRAMBLER, REMOVE, FIREWALL_TYPES, UNIT_TYPE_TO_INDEX
        UNIT_TYPE_TO_INDEX = {}
        FILTER = config["unitInformation"][0]["shorthand"]
        UNIT_TYPE_TO_INDEX[FILTER] = 0
        ENCRYPTOR = config["unitInformation"][1]["shorthand"]
        UNIT_TYPE_TO_INDEX[ENCRYPTOR] = 1
        DESTRUCTOR = config["unitInformation"][2]["shorthand"]
        UNIT_TYPE_TO_INDEX[DESTRUCTOR] = 2
        PING = config["unitInformation"][3]["shorthand"]
        UNIT_TYPE_TO_INDEX[PING] = 3
        EMP = config["unitInformation"][4]["shorthand"]
        UNIT_TYPE_TO_INDEX[EMP] = 4
        SCRAMBLER = config["unitInformation"][5]["shorthand"]
        UNIT_TYPE_TO_INDEX[SCRAMBLER] = 5
        REMOVE = config["unitInformation"][6]["shorthand"]
        UNIT_TYPE_TO_INDEX[REMOVE] = 6
        
        FIREWALL_TYPES = [FILTER, ENCRYPTOR, DESTRUCTOR]

        self.ARENA_SIZE = 28
        self.HALF_ARENA = int(self.ARENA_SIZE / 2)
        self.BITS = 0
        self.CORES = 1

        self.game_map = GameMap(self.config)
        self._shortest_path_finder = ShortestPathFinder()
        self._build_stack = []
        self._deploy_stack = []
        self._player_resources = [
                {'cores': 0, 'bits': 0},  # player 0, which is you
                {'cores': 0, 'bits': 0}]  # player 1, which is the opponent
        self.__parse_state(serialized_string)

    def __parse_state(self, state_line):
        """
        Fills in map based on the serialized game state so that self.game_map[x,y] is a list of GameUnits at that location.
        state_line is the game state as a json string.
        """
        state = json.loads(state_line)

        turn_info = state["turnInfo"]
        self.turn_number = int(turn_info[1])

        p1_health, p1_cores, p1_bits, p1_time = map(float, state["p1Stats"][:4])
        p2_health, p2_cores, p2_bits, p2_time = map(float, state["p2Stats"][:4])

        self.my_health = p1_health
        self.my_time = p1_time
        self.enemy_health = p2_health
        self.enemy_time = p2_time

        self._player_resources = [
            {'cores': p1_cores, 'bits': p1_bits},
            {'cores': p2_cores, 'bits': p2_bits}]

        p1units = state["p1Units"]
        p2units = state["p2Units"]

        self.__create_parsed_units(p1units, 0)
        self.__create_parsed_units(p2units, 1)

    def __create_parsed_units(self, units, player_number):
        """
        Helper function for __parse_state to add units to the map.
        """
        typedef = self.config.get("unitInformation")
        for i, unit_types in enumerate(units):
            for uinfo in unit_types:
                unit_type = typedef[i].get("shorthand")
                sx, sy, shp = uinfo[:3]
                x, y = map(int, [sx, sy])
                hp = float(shp)
                # This depends on RM always being the last type to be processed
                if unit_type == REMOVE:
                    self.game_map[x,y][0].pending_removal = True
                unit = GameUnit(unit_type, self.config, player_number, hp, x, y)
                self.game_map[x,y].append(unit)

    def __resource_required(self, unit_type):
        return self.CORES if is_stationary(unit_type) else self.BITS

    def __set_resource(self, resource_type, amount, player_index=0):
        """
        Sets the resources for the given player_index and resource_type.
        Is automatically called by other provided functions. 
        """
        if resource_type == self.BITS:
            resource_key = 'bits'
        elif resource_type == self.CORES:
            resource_key = 'cores'
        held_resource = self.get_resource(resource_type, player_index)
        self._player_resources[player_index][resource_key] = held_resource + amount

    def submit_turn(self):
        """Submit and end your turn.
        Must be called at the end of your turn or the algo will hang.
        
        """
        build_string = json.dumps(self._build_stack)
        deploy_string = json.dumps(self._deploy_stack)
        send_command(build_string)
        send_command(deploy_string)

    def get_resource(self, resource_type, player_index = 0):
        """Gets a players resources

        Args:
            * resource_type: self.CORES or self.BITS
            * player_index: The index corresponding to the player whos resources you are querying, 0 for you 1 for the enemy

        Returns:
            The number of the given resource the given player controls

        """
        if resource_type == self.BITS:
            resource_key = 'bits'
        elif resource_type == self.CORES:
            resource_key = 'cores'
        resources = self._player_resources[player_index]
        return resources.get(resource_key, None)

    def number_affordable(self, unit_type):
        """The number of units of a given type we can afford

        Args:
            * unit_type: A unit type, PING, FILTER, etc.

        Returns:
            The number of units affordable of the given unit_type.

        """
        cost = self.type_cost(unit_type)
        resource_type = self.__resource_required(unit_type)
        player_held = self.get_resource(resource_type)
        return math.floor(player_held / cost)

    def project_future_bits(self, turns_in_future=1, player_index=0, current_bits=None):
        """Predicts the number of bits we will have on a future turn

        Args:
            * turns_in_future: The number of turns in the future we want to look forward to predict
            * player_index: The player whos bits we are tracking
            * current_bits: If we pass a value here, we will use that value instead of the current bits of the given player.

        Returns:
            The number of bits the given player will have after the given number of turns

        """
        bits = self.get_resource(self.BITS, player_index) if not current_bits else current_bits
        for increment in range(1, turns_in_future + 1):
            current_turn = self.turn_number + increment
            bits *= (1 - self.config["resources"]["bitDecayPerRound"])
            bits_gained = self.config["resources"]["bitsPerRound"] + (current_turn // self.config["resources"]["turnIntervalForBitSchedule"])
            bits += bits_gained
            bits = round(bits, 1)
        return bits

    def type_cost(self, unit_type):
        """Gets the cost of a unit based on its type

        Args:
            * unit_type: The units type

        Returns:
            The units cost

        """
        unit_def = self.config["unitInformation"][UNIT_TYPE_TO_INDEX[unit_type]]
        return unit_def.get('cost')

    def can_spawn(self, unit_type, location, num=1):
        """Check if we can spawn a unit at a location. 

        To units, we need to be able to afford them, and the location must be
        in bounds, unblocked, on our side of the map, not on top of a unit we can't stack with, 
        and on an edge if the unit is information.

        Args:
            * unit_type: The type of the unit
            * location: The location we want to spawn the unit
            * num: The number of units we want to spawn

        Returns:
            True if we can spawn the unit(s)

        """
        affordable = self.number_affordable(unit_type) >= num
        stationary = is_stationary(unit_type)
        blocked = self.contains_stationary_unit(location) or (stationary and len(self.game_map[location[0],location[1]]) > 0)
        correct_territory = location[1] < self.HALF_ARENA
        on_edge = location in (self.game_map.get_edge_locations(self.game_map.BOTTOM_LEFT) + self.game_map.get_edge_locations(self.game_map.BOTTOM_RIGHT))

        return (affordable and correct_territory and not blocked and
                (stationary or on_edge) and
                (not stationary or num == 1))

    def attempt_spawn(self, unit_type, locations, num=1):
        """Attempts to spawn new units with the type given in the given locations.

        Args:
            * unit_type: The type of unit we want to spawn
            * locations: A single location or list of locations to spawn units at
            * num: The number of units of unit_type to deploy at the given location(s)

        Returns:
            The number of units successfully spawned

        """
        if type(locations[0]) == int:
            locations = [locations]
        spawned_units = 0
        for location in locations:
            for _ in range(num):
                if self.can_spawn(unit_type, location):
                    x, y = map(int, location)
                    cost = self.type_cost(unit_type)
                    resource_type = self.__resource_required(unit_type)
                    self.__set_resource(resource_type, -cost)
                    self.game_map.add_unit(unit_type, location, 0)
                    if is_stationary(unit_type):
                        self._build_stack.append((unit_type, x, y))
                    else:
                        self._deploy_stack.append((unit_type, x, y))
                    spawned_units += 1
        return spawned_units

    def attempt_remove(self, locations):
        """Attempts to remove existing friendly firewalls in the given locations.

        Args:
            * locations: A location or list of locations we want to remove firewalls from

        Returns:
            The number of firewalls successfully flagged for removal

        """
        if type(locations[0]) == int:
            locations = [locations]
        removed_units = 0
        for location in locations:
            if location[1] < self.HALF_ARENA and self.contains_stationary_unit(location):
                x, y = map(int, location)
                self._build_stack.append((REMOVE, x, y))
                removed_units += 1
        return removed_units

    def find_path_to_edge(self, start_location, target_edge):
        """Gets the path a unit at a given location would take

        Args:
            * start_location: The location of a hypothetical unit
            * target_edge: The edge the unit wants to reach. game_map.TOP_LEFT, game_map.BOTTOM_RIGHT, etc.

        Returns:
            A list of locations corresponding to the path the unit would take 
            to get from it's starting location to the best available end location

        """
        end_points = self.game_map.get_edge_locations(target_edge)
<<<<<<< HEAD
        self._shortest_path_finder.navigate_multiple_endpoints(start_location, end_points, self)
=======
        return self.shortest_path_finder.navigate_multiple_endpoints(start_location, end_points, self)
>>>>>>> 25e1becc

    def contains_stationary_unit(self, location):
        """Check if a location is blocked

        Args:
            * location: The location to check

        Returns:
            True if there is a stationary unit at the location, False otherwise
        """
        x, y = map(int, location)
        for unit in self.game_map[x,y]:
            if unit.stationary:
                return unit
        return False<|MERGE_RESOLUTION|>--- conflicted
+++ resolved
@@ -306,11 +306,7 @@
 
         """
         end_points = self.game_map.get_edge_locations(target_edge)
-<<<<<<< HEAD
-        self._shortest_path_finder.navigate_multiple_endpoints(start_location, end_points, self)
-=======
         return self.shortest_path_finder.navigate_multiple_endpoints(start_location, end_points, self)
->>>>>>> 25e1becc
 
     def contains_stationary_unit(self, location):
         """Check if a location is blocked
